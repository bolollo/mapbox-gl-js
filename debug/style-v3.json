{
  "version": 3,
  "sprite": "img/sprite",
  "constants": {
    "@land": "#eee",
    "@water": "#999",
    "@park": "#bda",
    "@road": "#fefefe",
    "@border": "#6d90ab",
    "@wood": "#33AA66",
    "@building": "#ddd",
    "@building_outline": "#ccc",
    "@text": "#000000",
    "@satellite_brightness_low": 0,
    "@satellite_brightness_high": 1,
    "@satellite_saturation": 0,
    "@satellite_spin": 0,
    "@satellite_contrast": 0,
    "@road_blur": 1,
    "@stroke_width": 0.25
  },
  "sources": {
    "mapbox.mapbox-streets-v5": {
      "type": "vector",
      "url": "mapbox://mapbox.mapbox-streets-v5",
      "glyphs": "http://mapbox.s3.amazonaws.com/gl-glyphs-256/{fontstack}/{range}.pbf",
      "tileSize": 512
    },
    "satellite": {
      "type": "raster",
      "url": "mapbox://aibram.map-vlob92uz"
    }
  },
  "layers": [{
    "id": "bg",
    "render": {
      "type": "background"
    },
    "style": {
      "background-color": "@land",
      "transition-background-color": {
        "duration": 500,
        "delay": 0
      }
    },
    "style.satellite": {
      "transition-fill-color": {
        "duration": 500,
        "delay": 500
      },
      "fill-opacity": 0,
      "fill-color": "rgba(255,0,0,0)"
    }
  }, {
    "id": "satellite",
    "source": "satellite",
    "render": {
      "type": "raster"
    },
    "style": {
      "raster-opacity": 0
    },
    "style.satellite": {
      "raster-opacity": 1
    }
  }, {
    "id": "park",
    "source": "mapbox.mapbox-streets-v5",
    "source-layer": "landuse",
    "filter": { "class": "park" },
    "render": {
      "type": "fill"
    },
    "style": {
      "fill-color": "@park"
    },
    "style.satellite": {
      "transition-fill-color": {
        "duration": 500,
        "delay": 0
      },
      "fill-color": "rgba(0,0,0,0)"
    }
  }, {
    "id": "wood",
    "source": "mapbox.mapbox-streets-v5",
    "source-layer": "landuse",
    "filter": { "class": "wood" },
    "render": {
      "type": "fill"
    },
    "style": {
      "fill-color": "@wood",
      "fill-opacity": 0.08
    }
  }, {
    "id": "water",
    "source": "mapbox.mapbox-streets-v5",
    "source-layer": "water",
    "render": {
      "type": "fill"
    },
    "style": {
      "fill-color": {
        "fn": "stops",
        "stops": [[2, "rgb(255,0,0)"], [6, "#999"]]
      }
    },
    "style.satellite": {
      "fill-opacity": 0
    }
  }, {
    "id": "waterway",
    "source": "mapbox.mapbox-streets-v5",
    "source-layer": "waterway",
    "render": {
      "type": "line"
    },
    "style": {
      "line-color": "@water",
      "line-width": {
        "fn": "linear",
        "z": 9,
        "val": 1,
        "slope": 0.5,
        "min": 0.5
      }
    }
  }, {
    "id": "roads",
    "layers": [{
      "id": "tunnel_large_casing",
      "source": "mapbox.mapbox-streets-v5",
      "source-layer": "tunnel",
      "filter": { "class": ["motorway", "main"] },
      "render": {
        "type": "line"
      },
      "style": {
        "line-color": "rgba(0,0,0,0.5)",
        "line-width": 1,
        "line-offset": {
          "fn": "exponential",
          "z": 9,
          "val": -1,
          "slope": 0.2,
          "min": 1
        }
      }
    }, {
      "id": "tunnel_regular_casing",
      "source": "mapbox.mapbox-streets-v5",
      "source-layer": "tunnel",
      "filter": { "class": ["street", "street_limited"] },
      "render": {
        "type": "line"
      },
      "style": {
        "line-color": "rgba(0,0,0,0.5)",
        "line-width": 1,
        "line-offset": {
          "fn": "exponential",
          "z": 11,
          "val": 0.5,
          "slope": 0.2,
          "min": 1
        }
      }
    }, {
      "id": "tunnel_large",
      "ref": "tunnel_large_casing",
      "style": {
        "line-color": "rgba(255,255,255,0.5)",
        "line-width": {
          "fn": "exponential",
          "z": 9,
          "val": -1,
          "slope": 0.2,
          "min": 1
        }
      }
    }, {
      "id": "tunnel_regular",
      "ref": "tunnel_regular_casing",
      "style": {
        "line-color": "rgba(255,255,255,0.5)",
        "line-width": {
          "fn": "exponential",
          "z": 11,
          "val": -1,
          "slope": 0.2,
          "min": 1
        }
      }
    }, {
      "id": "road_large_casing",
      "source": "mapbox.mapbox-streets-v5",
      "source-layer": "road",
      "filter": { "class": ["motorway", "main"] },
      "render": {
        "type": "line",
        "line-cap": "round",
        "line-join": "bevel"
      },
      "style": {
        "line-color": "rgba(154,154,154,0.5)",
        "line-width": {
          "fn": "exponential",
          "z": 9,
          "val": 1,
          "slope": 0.21,
          "min": 4
        },
        "line-opacity": {
          "fn": "linear",
          "z": 14,
          "val": 0,
          "slope": 1,
          "min": 0,
          "max": 1
        },
        "transition-line-width": {
          "duration": 500,
          "delay": 0
        },
        "line-blur": "@road_blur"
      },
      "style.satellite": {
        "line-width": {
          "fn": "exponential",
          "z": 10,
          "val": 1,
          "slope": 0.21,
          "min": 4
        },
        "transition-line-width": {
          "duration": 500,
          "delay": 1000
        }
      },
      "style.test": {
        "line-width": {
          "fn": "exponential",
          "z": 8,
          "val": 1,
          "slope": 0.21,
          "min": 4
        },
        "line-color": "rgba(255,0,0,1)",
        "transition-line-width": {
          "duration": 500,
          "delay": 0
        },
        "transition-line-color": {
          "duration": 2000,
          "delay": 500
        }
      }
    }, {
      "id": "road_regular_casing",
      "source": "mapbox.mapbox-streets-v5",
      "source-layer": "road",
      "filter": { "class": "street" },
      "render": {
        "type": "line",
        "line-cap": "round",
        "line-join": "bevel"
      },
      "style": {
        "line-color": "rgba(154,154,154,0.5)",
        "line-width": {
          "fn": "exponential",
          "z": 10,
          "val": 0.5,
          "slope": 0.2,
          "min": 1
        },
        "line-opacity": {
          "fn": "linear",
          "z": 15.5,
          "val": 0,
          "slope": 1,
          "min": 0,
          "max": 1
        },
        "line-blur": "@road_blur"
      },
      "style.satellite": {
        "transition-line-width": {
          "duration": 500,
          "delay": 1000
        },
        "line-width": {
          "fn": "exponential",
          "z": 11,
          "val": 0.5,
          "slope": 0.2,
          "min": 1
        }
      }
    }, {
      "id": "road_limited",
      "source": "mapbox.mapbox-streets-v5",
      "source-layer": "road",
      "filter": { "class": "street_limited" },
      "render": {
        "type": "line",
        "line-cap": "round",
        "line-join": "bevel",
        "line-round-limit": 0.7
      },
      "style": {
        "line-dasharray": [10, 2],
        "line-color": "@road",
        "line-blur": "@road_blur",
        "line-width": {
          "fn": "exponential",
          "z": 10,
          "val": -1,
          "slope": 0.2,
          "min": 1
        }
      }
    }, {
      "id": "road_large",
      "ref": "road_large_casing",
      "style": {
        "line-color": "@road",
        "line-blur": "@road_blur",
        "line-width": {
          "fn": "exponential",
          "z": 9,
          "val": -1,
          "slope": 0.2,
          "min": 1
        }
      },
      "style.satellite": {
        "transition-line-width": {
          "duration": 500,
          "delay": 1000
        },
        "line-width": {
          "fn": "exponential",
          "z": 10,
          "val": -1,
          "slope": 0.2,
          "min": 1
        }
      }
    }, {
      "id": "road_regular",
      "ref": "road_regular_casing",
      "style": {
        "line-color": "@road",
        "line-blur": "@road_blur",
        "line-width": {
          "fn": "exponential",
          "z": 10,
          "val": -1,
          "slope": 0.2,
          "min": 1
        }
      },
      "style.satellite": {
        "transition-line-width": {
          "duration": 500,
          "delay": 1000
        },
        "line-width": {
          "fn": "exponential",
          "z": 11,
          "val": -1,
          "slope": 0.2,
          "min": 1
        }
      }
    }, {
      "id": "path",
      "source": "mapbox.mapbox-streets-v5",
      "source-layer": "road",
      "filter": { "class": "path" },
      "render": {
        "type": "line",
        "line-cap": "round",
        "line-join": "bevel"
      },
      "style": {
        "line-color": "rgba(255,255,255,1)",
        "line-dasharray": [2, 2],
        "line-width": 2
      }
    }, {
      "id": "rail",
      "source": "mapbox.mapbox-streets-v5",
      "source-layer": "road",
      "filter": { "class": "major_rail" },
      "render": {
        "type": "line",
        "line-cap": "round",
        "line-join": "bevel"
      },
      "style": {
        "line-color": "rgba(76,76,76,0.8)",
        "line-dasharray": [2, 1],
        "line-width": 3
      }
    }, {
      "id": "tunnel_rail",
      "source": "mapbox.mapbox-streets-v5",
      "source-layer": "tunnel",
      "filter": { "class": ["minor_rail", "major_rail"] },
      "render": {
        "type": "line"
      },
      "style": {
        "line-color": "rgba(76,76,76,0.3)",
        "line-dasharray": [2, 1],
        "line-width": 3
      }
    }],
    "style": {
      "composite-opacity": 1,
      "transition-composite-opacity": {
        "duration": 500,
        "delay": 0
      }
    },
    "render": {
      "type": "composite"
    },
    "style.satellite": {
      "transition-composite-opacity": {
        "duration": 500,
        "delay": 500
      },
      "composite-opacity": 0.5
    }
  }, {
    "id": "route",
    "source": "geojson",
    "render": {
      "type": "line"
    },
    "style": {
      "line-color": "#EC8D8D",
      "line-width": {
        "fn": "exponential",
        "z": 9,
        "val": 1,
        "slope": 0.21,
        "min": 4
      }
    }
  }, {
<<<<<<< HEAD
    "id": "road_markers",
    "source": "mapbox.mapbox-streets-v5",
    "source-layer": "road",
    "filter": { "oneway": 1, "$type": "line" },
    "render": {
      "type": "symbol",
      "icon-image": "bicycle-12",
      "icon-rotate-anchor": "map",
      "icon-spacing": 200
    },
    "style": {
    }
  }, {
=======
>>>>>>> c59dd6c5
    "id": "building",
    "source": "mapbox.mapbox-streets-v5",
    "source-layer": "building",
    "render": {
      "type": "fill"
    },
    "style": {
      "fill-color": "@building",
      "transition-fill-opacity": {
        "duration": 500,
        "delay": 500
      },
      "fill-opacity": {
        "fn": "linear",
        "z": 14,
        "val": 0,
        "slope": 1,
        "min": 0,
        "max": 1
      },
      "fill-outline-color": "@building_outline"
    },
    "style.satellite": {
      "fill-opacity": 0,
      "transition-fill-opacity": {
        "duration": 500,
        "delay": 0
      }
    }
  }, {
    "id": "borders",
    "source": "mapbox.mapbox-streets-v5",
    "source-layer": "admin",
    "render": {
      "type": "line"
    },
    "style": {
      "line-color": "rgba(0,0,0,0.3)",
      "line-width": 1
    }
  }, {
    "id": "bridge_large_casing",
    "source": "mapbox.mapbox-streets-v5",
    "source-layer": "bridge",
    "filter": { "class": ["motorway", "main"] },
    "render": {
      "type": "line"
    },
    "style": {
      "line-color": "rgba(0,0,0,0.4)",
      "line-width": {
        "fn": "exponential",
        "z": 9,
        "val": 1.5,
        "slope": 0.2,
        "min": 1
      }
    }
  }, {
    "id": "bridge_large",
    "ref": "bridge_large_casing",
    "style": {
      "line-color": "@road",
      "line-width": {
        "fn": "exponential",
        "z": 9,
        "val": -1,
        "slope": 0.2,
        "min": 1
      }
    }
  }, {
    "id": "park_poi",
    "source": "mapbox.mapbox-streets-v5",
    "source-layer": "poi_label",
    "filter": { "maki": "park" },
    "render": {
      "type": "symbol"
    },
    "style": {}
  }, {
<<<<<<< HEAD
    "id": "poi",
    "source": "mapbox.mapbox-streets-v5",
    "source-layer": "poi_label",
    "render": {
      "type": "symbol",
      "icon-size": 12,
      "icon-image": "{{maki}}-12",
      "text-font": "Open Sans Regular, Arial Unicode MS Regular",
      "text-max-size": 10,
      "text-offset": [0, -14],
      "text-path": "horizontal",
      "text-max-width": 7,
      "text-field": "{{name}}"
    },
    "style": {
      "text-size": 10,
      "text-color": "#333",
      "text-halo-color": "#eee",
      "icon-rotate-anchor": "viewport"
    }
  }, {
=======
>>>>>>> c59dd6c5
    "id": "country_label",
    "source": "mapbox.mapbox-streets-v5",
    "source-layer": "country_label",
    "filter": { "$type": "point" },
    "render": {
      "type": "symbol",
      "text-field": "{{name}}",
      "text-font": "Open Sans Regular, Arial Unicode MS Regular",
      "text-max-size": 16,
      "text-path": "horizontal",
      "text-padding": 10
    },
    "style": {
      "text-halo-color": "rgba(255,255,255,0.7)",
      "text-halo-width": "@stroke_width",
      "text-color": "@text"
    }
  }, {
    "id": "place_label",
    "source": "mapbox.mapbox-streets-v5",
    "source-layer": "place_label",
    "filter": { "$type": "point" },
    "render": {
      "type": "symbol",
      "text-field": "{{name}}",
      "text-font": "Open Sans Semibold, Arial Unicode MS Regular",
      "text-max-size": 18,
      "text-path": "horizontal",
      "text-max-width": 2
    },
    "style": {
      "text-halo-color": "rgba(255,255,255,0.7)",
      "text-halo-width": "@stroke_width",
      "text-color": "@text"
    }
  }, {
    "id": "road_label",
    "source": "mapbox.mapbox-streets-v5",
    "source-layer": "road_label",
    "filter": { "$type": "line" },
    "render": {
      "type": "symbol",
      "text-field": "{{name}}",
      "text-font": "Open Sans Regular, Arial Unicode MS Regular",
      "text-max-size": 12,
      "text-path": "curve",
      "text-min-distance": 250,
      "text-max-angle": 1.04
    },
    "style": {
      "text-color": "@text",
      "text-halo-color": "rgba(255,255,255,0.7)",
      "text-halo-width": "@stroke_width",
      "text-size": {
        "fn": "exponential",
        "z": 14,
        "val": 8,
        "slope": 1,
        "min": 8,
        "max": 12
      }
    }
  }, {
    "id": "poi",
    "source": "mapbox.mapbox-streets-v5",
    "source-layer": "poi_label",
    "render": {
      "type": "icon",
      "icon-size": 12,
      "icon-image": "{{maki}}-12"
    },
    "style": {
      "icon-rotate-anchor": "viewport"
    }
  }, {
    "id": "road_markers",
    "source": "mapbox.mapbox-streets-v5",
    "source-layer": "road",
    "filter": { "oneway": 1, "$type": "line" },
    "render": {
      "type": "icon",
      "icon-image": "bicycle-12",
      "icon-spacing": 200
    },
    "style": {
      "icon-rotate-anchor": "map"
    }
  }]
}<|MERGE_RESOLUTION|>--- conflicted
+++ resolved
@@ -453,22 +453,6 @@
       }
     }
   }, {
-<<<<<<< HEAD
-    "id": "road_markers",
-    "source": "mapbox.mapbox-streets-v5",
-    "source-layer": "road",
-    "filter": { "oneway": 1, "$type": "line" },
-    "render": {
-      "type": "symbol",
-      "icon-image": "bicycle-12",
-      "icon-rotate-anchor": "map",
-      "icon-spacing": 200
-    },
-    "style": {
-    }
-  }, {
-=======
->>>>>>> c59dd6c5
     "id": "building",
     "source": "mapbox.mapbox-streets-v5",
     "source-layer": "building",
@@ -550,30 +534,6 @@
     },
     "style": {}
   }, {
-<<<<<<< HEAD
-    "id": "poi",
-    "source": "mapbox.mapbox-streets-v5",
-    "source-layer": "poi_label",
-    "render": {
-      "type": "symbol",
-      "icon-size": 12,
-      "icon-image": "{{maki}}-12",
-      "text-font": "Open Sans Regular, Arial Unicode MS Regular",
-      "text-max-size": 10,
-      "text-offset": [0, -14],
-      "text-path": "horizontal",
-      "text-max-width": 7,
-      "text-field": "{{name}}"
-    },
-    "style": {
-      "text-size": 10,
-      "text-color": "#333",
-      "text-halo-color": "#eee",
-      "icon-rotate-anchor": "viewport"
-    }
-  }, {
-=======
->>>>>>> c59dd6c5
     "id": "country_label",
     "source": "mapbox.mapbox-streets-v5",
     "source-layer": "country_label",
@@ -641,11 +601,20 @@
     "source": "mapbox.mapbox-streets-v5",
     "source-layer": "poi_label",
     "render": {
-      "type": "icon",
+      "type": "symbol",
       "icon-size": 12,
-      "icon-image": "{{maki}}-12"
-    },
-    "style": {
+      "icon-image": "{{maki}}-12",
+      "text-font": "Open Sans Regular, Arial Unicode MS Regular",
+      "text-max-size": 10,
+      "text-offset": [0, -14],
+      "text-path": "horizontal",
+      "text-max-width": 7,
+      "text-field": "{{name}}"
+    },
+    "style": {
+      "text-size": 10,
+      "text-color": "#333",
+      "text-halo-color": "#eee",
       "icon-rotate-anchor": "viewport"
     }
   }, {
@@ -654,12 +623,12 @@
     "source-layer": "road",
     "filter": { "oneway": 1, "$type": "line" },
     "render": {
-      "type": "icon",
+      "type": "symbol",
       "icon-image": "bicycle-12",
+      "icon-rotate-anchor": "map",
       "icon-spacing": 200
     },
     "style": {
-      "icon-rotate-anchor": "map"
     }
   }]
 }