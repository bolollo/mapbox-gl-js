// @flow

const Point = require('point-geometry');
const ArrayGroup = require('../array_group');
const BufferGroup = require('../buffer_group');
const createElementArrayType = require('../element_array_type');
const EXTENT = require('../extent');
const packUint8ToFloat = require('../../shaders/encode_attribute').packUint8ToFloat;
const Anchor = require('../../symbol/anchor');
const getAnchors = require('../../symbol/get_anchors');
const resolveTokens = require('../../util/token');
const Quads = require('../../symbol/quads');
const Shaping = require('../../symbol/shaping');
const transformText = require('../../symbol/transform_text');
const mergeLines = require('../../symbol/mergelines');
const clipLine = require('../../symbol/clip_line');
const util = require('../../util/util');
const scriptDetection = require('../../util/script_detection');
const loadGeometry = require('../load_geometry');
const CollisionFeature = require('../../symbol/collision_feature');
const findPoleOfInaccessibility = require('../../util/find_pole_of_inaccessibility');
const classifyRings = require('../../util/classify_rings');
const vectorTileFeatureTypes = require('vector-tile').VectorTileFeature.types;
const createStructArrayType = require('../../util/struct_array');
const verticalizePunctuation = require('../../util/verticalize_punctuation');

const shapeText = Shaping.shapeText;
const shapeIcon = Shaping.shapeIcon;
const WritingMode = Shaping.WritingMode;
const getGlyphQuads = Quads.getGlyphQuads;
const getIconQuads = Quads.getIconQuads;

import type {BucketParameters, IndexedFeature, PopulateParameters} from '../bucket';
import type {ProgramInterface} from '../program_configuration';

type SymbolBucketParameters = BucketParameters & {
    sdfIcons: boolean,
    iconsNeedLinear: boolean,
    fontstack: any,
    textSizeData: any,
    iconSizeData: any,
    placedGlyphArray: any,
    placedIconArray: any,
    glyphOffsetArray: any,
    lineVertexArray: any,
}

const PlacedSymbolArray = createStructArrayType({
    members: [
        { type: 'Int16', name: 'anchorX' },
        { type: 'Int16', name: 'anchorY' },
        { type: 'Uint16', name: 'glyphStartIndex' },
        { type: 'Uint16', name: 'numGlyphs' },
        { type: 'Uint32', name: 'lineStartIndex' },
        { type: 'Uint32', name: 'lineLength' },
        { type: 'Uint16', name: 'segment' },
        { type: 'Uint16', name: 'lowerSize' },
        { type: 'Uint16', name: 'upperSize' },
        { type: 'Float32', name: 'lineOffsetX' },
        { type: 'Float32', name: 'lineOffsetY' },
        { type: 'Float32', name: 'placementZoom' },
        { type: 'Uint8', name: 'vertical' }
    ]
});

const GlyphOffsetArray = createStructArrayType({
    members: [
        { type: 'Float32', name: 'offsetX' }
    ]
});

const LineVertexArray = createStructArrayType({
    members: [
        { type: 'Int16', name: 'x' },
        { type: 'Int16', name: 'y' }
    ]});

const elementArrayType = createElementArrayType();

const layoutAttributes = [
    {name: 'a_pos_offset',  components: 4, type: 'Int16'},
    {name: 'a_data',        components: 4, type: 'Uint16'}
];

const dynamicLayoutAttributes = [
    { name: 'a_projected_pos', components: 3, type: 'Float32' }
];

const symbolInterfaces = {
    glyph: {
        layoutAttributes: layoutAttributes,
        dynamicLayoutAttributes: dynamicLayoutAttributes,
        elementArrayType: elementArrayType,
        paintAttributes: [
            {property: 'text-color', name: 'fill_color'},
            {property: 'text-halo-color', name: 'halo_color'},
            {property: 'text-halo-width', name: 'halo_width'},
            {property: 'text-halo-blur', name: 'halo_blur'},
            {property: 'text-opacity', name: 'opacity'}
        ]
    },
    icon: {
        layoutAttributes: layoutAttributes,
        dynamicLayoutAttributes: dynamicLayoutAttributes,
        elementArrayType: elementArrayType,
        paintAttributes: [
            {property: 'icon-color', name: 'fill_color'},
            {property: 'icon-halo-color', name: 'halo_color'},
            {property: 'icon-halo-width', name: 'halo_width'},
            {property: 'icon-halo-blur', name: 'halo_blur'},
            {property: 'icon-opacity', name: 'opacity'}
        ]
    },
    collisionBox: { // used to render collision boxes for debugging purposes
        layoutAttributes: [
            {name: 'a_pos',        components: 2, type: 'Int16'},
            {name: 'a_anchor_pos', components: 2, type: 'Int16'},
            {name: 'a_extrude',    components: 2, type: 'Int16'},
            {name: 'a_data',       components: 2, type: 'Uint8'}
        ],
        elementArrayType: createElementArrayType(2)
    }
};

function addVertex(array, anchorX, anchorY, ox, oy, tx, ty, sizeVertex) {
    array.emplaceBack(
        // a_pos_offset
        anchorX,
        anchorY,
        Math.round(ox * 64),
        Math.round(oy * 64),

        // a_data
        tx, // x coordinate of symbol on glyph atlas texture
        ty, // y coordinate of symbol on glyph atlas texture
        sizeVertex ? sizeVertex[0] : undefined,
        sizeVertex ? sizeVertex[1] : undefined
    );
}

function addDynamicAttributes(dynamicLayoutVertexArray, p, angle, placementZoom) {
    const twoPi = Math.PI * 2;
    const angleAndZoom = packUint8ToFloat(
        ((angle + twoPi) % twoPi) / twoPi * 255,
        placementZoom * 10);
    dynamicLayoutVertexArray.emplaceBack(p.x, p.y, angleAndZoom);
    dynamicLayoutVertexArray.emplaceBack(p.x, p.y, angleAndZoom);
    dynamicLayoutVertexArray.emplaceBack(p.x, p.y, angleAndZoom);
    dynamicLayoutVertexArray.emplaceBack(p.x, p.y, angleAndZoom);
}

function addCollisionBoxVertex(layoutVertexArray, point, anchor, extrude, maxZoom, placementZoom) {
    return layoutVertexArray.emplaceBack(
        // pos
        point.x,
        point.y,
        // a_anchor_pos
        anchor.x,
        anchor.y,
        // extrude
        Math.round(extrude.x),
        Math.round(extrude.y),
        // data
        maxZoom * 10,
        placementZoom * 10);
}

/**
 * Unlike other buckets, which simply implement #addFeature with type-specific
 * logic for (essentially) triangulating feature geometries, SymbolBucket
 * requires specialized behavior:
 *
 * 1. WorkerTile#parse(), the logical owner of the bucket creation process,
 *    calls SymbolBucket#populate(), which resolves text and icon tokens on
 *    each feature, adds each glyphs and symbols needed to the passed-in
 *    collections options.glyphDependencies and options.iconDependencies, and
 *    stores the feature data for use in subsequent step (this.features).
 *
 * 2. WorkerTile asynchronously requests from the main thread all of the glyphs
 *    and icons needed (by this bucket and any others). When glyphs and icons
 *    have been received, the WorkerTile creates a CollisionTile and invokes:
 *
 * 3. SymbolBucket#prepare(stacks, icons) to perform text shaping and layout, populating `this.symbolInstances` and `this.collisionBoxArray`.
 *
 * 4. SymbolBucket#place(collisionTile): taking collisions into account, decide on which labels and icons to actually draw and at which scale, populating the vertex arrays (`this.arrays.glyph`, `this.arrays.icon`) and thus completing the parsing / buffer population process.
 *
 * The reason that `prepare` and `place` are separate methods is that
 * `prepare`, being independent of pitch and orientation, only needs to happen
 * at tile load time, whereas `place` must be invoked on already-loaded tiles
 * when the pitch/orientation are changed. (See `redoPlacement`.)
 *
 * @private
 */
class SymbolBucket {
    static programInterfaces: {
        glyph: ProgramInterface,
        icon: ProgramInterface,
        collisionBox: ProgramInterface
    };

    static MAX_INSTANCES: number;

    static addDynamicAttributes: any;

    collisionBoxArray: any;
    zoom: number;
    overscaling: number;
    layers: any;
    index: any;
    sdfIcons: boolean;
    iconsNeedLinear: boolean;
    fontstack: any;
    symbolInterfaces: any;
    buffers: any;
    textSizeData: any;
    iconSizeData: any;
    placedGlyphArray: any;
    placedIconArray: any;
    glyphOffsetArray: any;
    lineVertexArray: any;
    features: any;
    arrays: any;
    symbolInstances: any;
    tilePixelRatio: any;
    compareText: any;

    constructor(options: SymbolBucketParameters) {
        this.collisionBoxArray = options.collisionBoxArray;

        this.zoom = options.zoom;
        this.overscaling = options.overscaling;
        this.layers = options.layers;
        this.index = options.index;
        this.sdfIcons = options.sdfIcons;
        this.iconsNeedLinear = options.iconsNeedLinear;
        this.fontstack = options.fontstack;

        // Set up 'program interfaces' dynamically based on the layer's style
        // properties (specifically its text-size properties).
        const layer = this.layers[0];
        this.symbolInterfaces = symbolInterfaces;

        // deserializing a bucket created on a worker thread
        if (options.arrays) {
            this.buffers = {};
            for (const id in options.arrays) {
                if (options.arrays[id]) {
                    this.buffers[id] = new BufferGroup(this.symbolInterfaces[id], options.layers, options.zoom, options.arrays[id]);
                }
            }
            this.textSizeData = options.textSizeData;
            this.iconSizeData = options.iconSizeData;

            this.placedGlyphArray = new PlacedSymbolArray(options.placedGlyphArray);
            this.placedIconArray = new PlacedSymbolArray(options.placedIconArray);
            this.glyphOffsetArray = new GlyphOffsetArray(options.glyphOffsetArray);
            this.lineVertexArray = new LineVertexArray(options.lineVertexArray);

        } else {
            this.textSizeData = getSizeData(this.zoom, layer, 'text-size');
            this.iconSizeData = getSizeData(this.zoom, layer, 'icon-size');
        }
    }

    populate(features: Array<IndexedFeature>, options: PopulateParameters) {
        const layer = this.layers[0];
        const layout = layer.layout;
        const textFont = layout['text-font'];

        const hasText = (!layer.isLayoutValueFeatureConstant('text-field') || layout['text-field']) && textFont;
        const hasIcon = (!layer.isLayoutValueFeatureConstant('icon-image') || layout['icon-image']);

        this.features = [];

        if (!hasText && !hasIcon) {
            return;
        }

        const icons = options.iconDependencies;
        const stacks = options.glyphDependencies;
        const stack = stacks[textFont] = stacks[textFont] || {};
        const globalProperties =  {zoom: this.zoom};

        for (const {feature, index, sourceLayerIndex} of features) {
            if (!layer.filter(feature)) {
                continue;
            }

            let text;
            if (hasText) {
                text = layer.getLayoutValue('text-field', globalProperties, feature.properties);
                if (layer.isLayoutValueFeatureConstant('text-field')) {
                    text = resolveTokens(feature.properties, text);
                }
                text = transformText(text, layer, globalProperties, feature.properties);
            }

            let icon;
            if (hasIcon) {
                icon = layer.getLayoutValue('icon-image', globalProperties, feature.properties);
                if (layer.isLayoutValueFeatureConstant('icon-image')) {
                    icon = resolveTokens(feature.properties, icon);
                }
            }

            if (!text && !icon) {
                continue;
            }

            this.features.push({
                text,
                icon,
                index,
                sourceLayerIndex,
                geometry: loadGeometry(feature),
                properties: feature.properties,
                type: vectorTileFeatureTypes[feature.type]
            });

            if (icon) {
                icons[icon] = true;
            }

            if (text) {
                const textAlongLine = layout['text-rotation-alignment'] === 'map' && layout['symbol-placement'] === 'line';
                const allowsVerticalWritingMode = scriptDetection.allowsVerticalWritingMode(text);
                for (let i = 0; i < text.length; i++) {
                    stack[text.charCodeAt(i)] = true;
                    if (textAlongLine && allowsVerticalWritingMode) {
                        const verticalChar = verticalizePunctuation.lookup[text.charAt(i)];
                        if (verticalChar) {
                            stack[verticalChar.charCodeAt(0)] = true;
                        }
                    }
                }
            }
        }

        if (layout['symbol-placement'] === 'line') {
            // Merge adjacent lines with the same text to improve labelling.
            // It's better to place labels on one long line than on many short segments.
            this.features = mergeLines(this.features);
        }
    }

    isEmpty() {
        return this.arrays.icon.isEmpty() &&
            this.arrays.glyph.isEmpty() &&
            this.arrays.collisionBox.isEmpty();
    }

    getPaintPropertyStatistics() {
        const statistics = {};
        for (const layer of this.layers) {
            statistics[layer.id] = util.extend({},
                this.arrays.icon.layerData[layer.id].paintPropertyStatistics,
                this.arrays.glyph.layerData[layer.id].paintPropertyStatistics
            );
        }
        return statistics;
    }

    serialize(transferables?: Array<Transferable>) {
        return {
            zoom: this.zoom,
            layerIds: this.layers.map((l) => l.id),
            sdfIcons: this.sdfIcons,
            iconsNeedLinear: this.iconsNeedLinear,
            textSizeData: this.textSizeData,
            iconSizeData: this.iconSizeData,
            fontstack: this.fontstack,
            placedGlyphArray: this.placedGlyphArray.serialize(transferables),
            placedIconArray: this.placedIconArray.serialize(transferables),
            glyphOffsetArray: this.glyphOffsetArray.serialize(transferables),
            lineVertexArray: this.lineVertexArray.serialize(transferables),
            arrays: util.mapObject(this.arrays, (a) => a.isEmpty() ? null : a.serialize(transferables))
        };
    }

    destroy() {
        if (this.buffers) {
            if (this.buffers.icon) this.buffers.icon.destroy();
            if (this.buffers.glyph) this.buffers.glyph.destroy();
            if (this.buffers.collisionBox) this.buffers.collisionBox.destroy();
            this.buffers = null;
        }
    }

    createArrays() {
        this.arrays = util.mapObject(this.symbolInterfaces, (programInterface) => {
            return new ArrayGroup(programInterface, this.layers, this.zoom);
        });
    }

    prepare(stacks: any, icons: any) {
        this.symbolInstances = [];

        const tileSize = 512 * this.overscaling;
        this.tilePixelRatio = EXTENT / tileSize;
        this.compareText = {};
        this.iconsNeedLinear = false;

        const layout = this.layers[0].layout;

        let horizontalAlign = 0.5,
            verticalAlign = 0.5;

<<<<<<< HEAD
        
=======
        switch (layout['text-anchor']) {
        case 'right':
        case 'top-right':
        case 'bottom-right':
            horizontalAlign = 1;
            break;
        case 'left':
        case 'top-left':
        case 'bottom-left':
            horizontalAlign = 0;
            break;
        }

        switch (layout['text-anchor']) {
        case 'bottom':
        case 'bottom-right':
        case 'bottom-left':
            verticalAlign = 1;
            break;
        case 'top':
        case 'top-right':
        case 'top-left':
            verticalAlign = 0;
            break;
        }

        const justify =
            layout['text-justify'] === 'right' ? 1 :
            layout['text-justify'] === 'left' ? 0 : 0.5;
>>>>>>> f2766681

        const oneEm = 24;
        const lineHeight = layout['text-line-height'] * oneEm;
        const maxWidth = layout['symbol-placement'] !== 'line' ? layout['text-max-width'] * oneEm : 0;
        const fontstack = this.fontstack = layout['text-font'].join(',');
        const textAlongLine = layout['text-rotation-alignment'] === 'map' && layout['symbol-placement'] === 'line';
        
        for (const feature of this.features) {

            let shapedTextOrientations;
            if (feature.text) {
                let textAnchor = this.layers[0].getLayoutValue('text-anchor', {zoom: this.zoom}, feature.properties);
                
                switch (textAnchor) {
                case 'right':
                case 'top-right':
                case 'bottom-right':
                    horizontalAlign = 1;
                    break;
                case 'left':
                case 'top-left':
                case 'bottom-left':
                    horizontalAlign = 0;
                    break;
                }

                switch (textAnchor) {
                case 'bottom':
                case 'bottom-right':
                case 'bottom-left':
                    verticalAlign = 1;
                    break;
                case 'top':
                case 'top-right':
                case 'top-left':
                    verticalAlign = 0;
                    break;
                }

                let textJustify = this.layers[0].getLayoutValue('text-justify', {zoom: this.zoom}, feature.properties);
                const justify = textJustify === 'right' ? 1 :
                    textJustify === 'left' ? 0 :
                    0.5;

                const allowsVerticalWritingMode = scriptDetection.allowsVerticalWritingMode(feature.text);
                const textOffset = this.layers[0].getLayoutValue('text-offset', {zoom: this.zoom}, feature.properties).map((t)=> t * oneEm);
                const spacing = this.layers[0].getLayoutValue('text-letter-spacing', {zoom: this.zoom}, feature.properties) * oneEm;
                const spacingIfAllowed = scriptDetection.allowsLetterSpacing(feature.text) ? spacing : 0;

                shapedTextOrientations = {
                    [WritingMode.horizontal]: shapeText(feature.text, stacks[fontstack], maxWidth, lineHeight, horizontalAlign, verticalAlign, justify, spacingIfAllowed, textOffset, oneEm, WritingMode.horizontal),
                    [WritingMode.vertical]: allowsVerticalWritingMode && textAlongLine && shapeText(feature.text, stacks[fontstack], maxWidth, lineHeight, horizontalAlign, verticalAlign, justify, spacingIfAllowed, textOffset, oneEm, WritingMode.vertical)
                };
            } else {
                shapedTextOrientations = {};
            }

            let shapedIcon;
            if (feature.icon) {
                const image = icons[feature.icon];
                if (image) {
                    shapedIcon = shapeIcon(image,
                        this.layers[0].getLayoutValue('icon-offset', {zoom: this.zoom}, feature.properties));
                    if (this.sdfIcons === undefined) {
                        this.sdfIcons = image.sdf;
                    } else if (this.sdfIcons !== image.sdf) {
                        util.warnOnce('Style sheet warning: Cannot mix SDF and non-SDF icons in one buffer');
                    }
                    if (!image.isNativePixelRatio) {
                        this.iconsNeedLinear = true;
                    } else if (layout['icon-rotate'] !== 0 || !this.layers[0].isLayoutValueFeatureConstant('icon-rotate')) {
                        this.iconsNeedLinear = true;
                    }
                }
            }

            if (shapedTextOrientations[WritingMode.horizontal] || shapedIcon) {
                this.addFeature(feature, shapedTextOrientations, shapedIcon);
            }
        }
    }

    /**
     * Given a feature and its shaped text and icon data, add a 'symbol
     * instance' for each _possible_ placement of the symbol feature.
     * (SymbolBucket#place() selects which of these instances to send to the
     * renderer based on collisions with symbols in other layers from the same
     * source.)
     * @private
     */
    addFeature(feature: any, shapedTextOrientations: any, shapedIcon: any) {
        const layoutTextSize = this.layers[0].getLayoutValue('text-size', {zoom: this.zoom + 1}, feature.properties);
        const layoutIconSize = this.layers[0].getLayoutValue('icon-size', {zoom: this.zoom + 1}, feature.properties);

        const textOffset = this.layers[0].getLayoutValue('text-offset', {zoom: this.zoom }, feature.properties);
        const iconOffset = this.layers[0].getLayoutValue('icon-offset', {zoom: this.zoom }, feature.properties);

        // To reduce the number of labels that jump around when zooming we need
        // to use a text-size value that is the same for all zoom levels.
        // This calculates text-size at a high zoom level so that all tiles can
        // use the same value when calculating anchor positions.
        let textMaxSize = this.layers[0].getLayoutValue('text-size', {zoom: 18}, feature.properties);
        if (textMaxSize === undefined) {
            textMaxSize = layoutTextSize;
        }

        const layout = this.layers[0].layout,
            glyphSize = 24,
            fontScale = layoutTextSize / glyphSize,
            textBoxScale = this.tilePixelRatio * fontScale,
            textMaxBoxScale = this.tilePixelRatio * textMaxSize / glyphSize,
            iconBoxScale = this.tilePixelRatio * layoutIconSize,
            symbolMinDistance = this.tilePixelRatio * layout['symbol-spacing'],
            avoidEdges = layout['symbol-avoid-edges'],
            textPadding = layout['text-padding'] * this.tilePixelRatio,
            iconPadding = layout['icon-padding'] * this.tilePixelRatio,
            textMaxAngle = layout['text-max-angle'] / 180 * Math.PI,
            textAlongLine = layout['text-rotation-alignment'] === 'map' && layout['symbol-placement'] === 'line',
            iconAlongLine = layout['icon-rotation-alignment'] === 'map' && layout['symbol-placement'] === 'line',
            mayOverlap = layout['text-allow-overlap'] || layout['icon-allow-overlap'] ||
                layout['text-ignore-placement'] || layout['icon-ignore-placement'],
            symbolPlacement = layout['symbol-placement'],
            textRepeatDistance = symbolMinDistance / 2;

        const addSymbolInstance = (line, anchor) => {
            const inside = !(anchor.x < 0 || anchor.x > EXTENT || anchor.y < 0 || anchor.y > EXTENT);

            if (avoidEdges && !inside) return;

            // Normally symbol layers are drawn across tile boundaries. Only symbols
            // with their anchors within the tile boundaries are added to the buffers
            // to prevent symbols from being drawn twice.
            //
            // Symbols in layers with overlap are sorted in the y direction so that
            // symbols lower on the canvas are drawn on top of symbols near the top.
            // To preserve this order across tile boundaries these symbols can't
            // be drawn across tile boundaries. Instead they need to be included in
            // the buffers for both tiles and clipped to tile boundaries at draw time.
            const addToBuffers = inside || mayOverlap;
            this.addSymbolInstance(anchor, line, shapedTextOrientations, shapedIcon, this.layers[0],
                addToBuffers, this.collisionBoxArray, feature.index, feature.sourceLayerIndex, this.index,
                textBoxScale, textPadding, textAlongLine, textOffset,
                iconBoxScale, iconPadding, iconAlongLine, iconOffset,
                {zoom: this.zoom}, feature.properties);
        };

        if (symbolPlacement === 'line') {
            for (const line of clipLine(feature.geometry, 0, 0, EXTENT, EXTENT)) {
                const anchors = getAnchors(
                    line,
                    symbolMinDistance,
                    textMaxAngle,
                    shapedTextOrientations[WritingMode.vertical] || shapedTextOrientations[WritingMode.horizontal],
                    shapedIcon,
                    glyphSize,
                    textMaxBoxScale,
                    this.overscaling,
                    EXTENT
                );
                for (const anchor of anchors) {
                    const shapedText = shapedTextOrientations[WritingMode.horizontal];
                    if (!shapedText || !this.anchorIsTooClose(shapedText.text, textRepeatDistance, anchor)) {
                        addSymbolInstance(line, anchor);
                    }
                }
            }
        } else if (feature.type === 'Polygon') {
            for (const polygon of classifyRings(feature.geometry, 0)) {
                // 16 here represents 2 pixels
                const poi = findPoleOfInaccessibility(polygon, 16);
                addSymbolInstance(polygon[0], new Anchor(poi.x, poi.y, 0));
            }
        } else if (feature.type === 'LineString') {
            // https://github.com/mapbox/mapbox-gl-js/issues/3808
            for (const line of feature.geometry) {
                addSymbolInstance(line, new Anchor(line[0].x, line[0].y, 0));
            }
        } else if (feature.type === 'Point') {
            for (const points of feature.geometry) {
                for (const point of points) {
                    addSymbolInstance([point], new Anchor(point.x, point.y, 0));
                }
            }
        }
    }

    anchorIsTooClose(text: any, repeatDistance: any, anchor: any) {
        const compareText = this.compareText;
        if (!(text in compareText)) {
            compareText[text] = [];
        } else {
            const otherAnchors = compareText[text];
            for (let k = otherAnchors.length - 1; k >= 0; k--) {
                if (anchor.dist(otherAnchors[k]) < repeatDistance) {
                    // If it's within repeatDistance of one anchor, stop looking
                    return true;
                }
            }
        }
        // If anchor is not within repeatDistance of any other anchor, add to array
        compareText[text].push(anchor);
        return false;
    }

    place(collisionTile: any, showCollisionBoxes: any) {
        // Calculate which labels can be shown and when they can be shown and
        // create the bufers used for rendering.

        this.createArrays();

        this.placedGlyphArray = new PlacedSymbolArray();
        this.placedIconArray = new PlacedSymbolArray();
        this.glyphOffsetArray = new GlyphOffsetArray();
        this.lineVertexArray = new LineVertexArray();

        const layer = this.layers[0];
        const layout = layer.layout;

        // Symbols that don't show until greater than the CollisionTile's maxScale won't even be added
        // to the buffers. Even though pan operations on a tilted map might cause the symbol to be
        // displayable, we have to stay conservative here because the CollisionTile didn't consider
        // this scale range.
        const maxScale = collisionTile.maxScale;

        const textAlongLine = layout['text-rotation-alignment'] === 'map' && layout['symbol-placement'] === 'line';
        const iconAlongLine = layout['icon-rotation-alignment'] === 'map' && layout['symbol-placement'] === 'line';

        const mayOverlap = layout['text-allow-overlap'] || layout['icon-allow-overlap'] ||
            layout['text-ignore-placement'] || layout['icon-ignore-placement'];

        // Sort symbols by their y position on the canvas so that the lower symbols
        // are drawn on top of higher symbols.
        // Don't sort symbols that won't overlap because it isn't necessary and
        // because it causes more labels to pop in and out when rotating.
        if (mayOverlap) {
            const angle = collisionTile.angle;

            const sin = Math.sin(angle),
                cos = Math.cos(angle);

            this.symbolInstances.sort((a, b) => {
                const aRotated = (sin * a.anchor.x + cos * a.anchor.y) | 0;
                const bRotated = (sin * b.anchor.x + cos * b.anchor.y) | 0;
                return (aRotated - bRotated) || (b.featureIndex - a.featureIndex);
            });
        }

        for (const symbolInstance of this.symbolInstances) {
            const textCollisionFeature = {
                boxStartIndex: symbolInstance.textBoxStartIndex,
                boxEndIndex: symbolInstance.textBoxEndIndex
            };
            const iconCollisionFeature = {
                boxStartIndex: symbolInstance.iconBoxStartIndex,
                boxEndIndex: symbolInstance.iconBoxEndIndex
            };

            const hasText = !(symbolInstance.textBoxStartIndex === symbolInstance.textBoxEndIndex);
            const hasIcon = !(symbolInstance.iconBoxStartIndex === symbolInstance.iconBoxEndIndex);

            const iconWithoutText = layout['text-optional'] || !hasText,
                textWithoutIcon = layout['icon-optional'] || !hasIcon;


            // Calculate the scales at which the text and icon can be placed without collision.

            let glyphScale = hasText ?
                collisionTile.placeCollisionFeature(textCollisionFeature,
                    layout['text-allow-overlap'], layout['symbol-avoid-edges']) :
                collisionTile.minScale;

            let iconScale = hasIcon ?
                collisionTile.placeCollisionFeature(iconCollisionFeature,
                    layout['icon-allow-overlap'], layout['symbol-avoid-edges']) :
                collisionTile.minScale;


            // Combine the scales for icons and text.

            if (!iconWithoutText && !textWithoutIcon) {
                iconScale = glyphScale = Math.max(iconScale, glyphScale);
            } else if (!textWithoutIcon && glyphScale) {
                glyphScale = Math.max(iconScale, glyphScale);
            } else if (!iconWithoutText && iconScale) {
                iconScale = Math.max(iconScale, glyphScale);
            }


            // Insert final placement into collision tree and add glyphs/icons to buffers
            if (!hasText && !hasIcon) continue;
            const line = symbolInstance.line;
            const lineStartIndex = this.lineVertexArray.length;
            for (let i = 0; i < line.length; i++) {
                this.lineVertexArray.emplaceBack(line[i].x, line[i].y);
            }
            const lineLength = this.lineVertexArray.length - lineStartIndex;


            if (hasText) {
                collisionTile.insertCollisionFeature(textCollisionFeature, glyphScale, layout['text-ignore-placement']);
                if (glyphScale <= maxScale) {
                    const textSizeData = getSizeVertexData(layer,
                        this.zoom,
                        this.textSizeData.coveringZoomRange,
                        'text-size',
                        symbolInstance.featureProperties);
                    this.addSymbols(
                        this.arrays.glyph,
                        symbolInstance.glyphQuads,
                        glyphScale,
                        textSizeData,
                        layout['text-keep-upright'],
                        symbolInstance.textOffset,
                        textAlongLine,
                        collisionTile.angle,
                        symbolInstance.featureProperties,
                        symbolInstance.writingModes,
                        symbolInstance.anchor,
                        lineStartIndex,
                        lineLength,
                        this.placedGlyphArray);
                }
            }

            if (hasIcon) {
                collisionTile.insertCollisionFeature(iconCollisionFeature, iconScale, layout['icon-ignore-placement']);
                if (iconScale <= maxScale) {
                    const iconSizeData = getSizeVertexData(
                        layer,
                        this.zoom,
                        this.iconSizeData.coveringZoomRange,
                        'icon-size',
                        symbolInstance.featureProperties);
                    this.addSymbols(
                        this.arrays.icon,
                        symbolInstance.iconQuads,
                        iconScale,
                        iconSizeData,
                        layout['icon-keep-upright'],
                        symbolInstance.iconOffset,
                        iconAlongLine,
                        collisionTile.angle,
                        symbolInstance.featureProperties,
                        null,
                        symbolInstance.anchor,
                        lineStartIndex,
                        lineLength,
                        this.placedIconArray
                    );
                }
            }

        }

        if (showCollisionBoxes) this.addToDebugBuffers(collisionTile);
    }

    addSymbols(arrays: any, quads: any, scale: any, sizeVertex: any, keepUpright: any, lineOffset: any, alongLine: any, placementAngle: any, featureProperties: any, writingModes: any, labelAnchor: any, lineStartIndex: any, lineLength: any, placedSymbolArray: any) {
        const elementArray = arrays.elementArray;
        const layoutVertexArray = arrays.layoutVertexArray;
        const dynamicLayoutVertexArray = arrays.dynamicLayoutVertexArray;

        const zoom = this.zoom;
        const placementZoom = Math.max(Math.log(scale) / Math.LN2 + zoom, 0);

        const glyphOffsetArrayStart = this.glyphOffsetArray.length;

        const labelAngle = ((labelAnchor.angle + placementAngle) + 2 * Math.PI) % (2 * Math.PI);
        const inVerticalRange = (
            (labelAngle > Math.PI * 1 / 4 && labelAngle <= Math.PI * 3 / 4) ||
            (labelAngle > Math.PI * 5 / 4 && labelAngle <= Math.PI * 7 / 4));
        const useVerticalMode = Boolean(writingModes & WritingMode.vertical) && inVerticalRange;

        for (const symbol of quads) {

            if (alongLine && keepUpright) {
                // drop incorrectly oriented glyphs
                if ((symbol.writingMode === WritingMode.vertical) !== useVerticalMode) continue;
            }

            const tl = symbol.tl,
                tr = symbol.tr,
                bl = symbol.bl,
                br = symbol.br,
                tex = symbol.tex;

            const segment = arrays.prepareSegment(4);
            const index = segment.vertexLength;

            const y = symbol.glyphOffset[1];
            addVertex(layoutVertexArray, labelAnchor.x, labelAnchor.y, tl.x, y + tl.y, tex.x, tex.y, sizeVertex);
            addVertex(layoutVertexArray, labelAnchor.x, labelAnchor.y, tr.x, y + tr.y, tex.x + tex.w, tex.y, sizeVertex);
            addVertex(layoutVertexArray, labelAnchor.x, labelAnchor.y, bl.x, y + bl.y, tex.x, tex.y + tex.h, sizeVertex);
            addVertex(layoutVertexArray, labelAnchor.x, labelAnchor.y, br.x, y + br.y, tex.x + tex.w, tex.y + tex.h, sizeVertex);

            addDynamicAttributes(dynamicLayoutVertexArray, labelAnchor, 0, placementZoom);

            elementArray.emplaceBack(index, index + 1, index + 2);
            elementArray.emplaceBack(index + 1, index + 2, index + 3);

            segment.vertexLength += 4;
            segment.primitiveLength += 2;

            this.glyphOffsetArray.emplaceBack(symbol.glyphOffset[0]);
        }

        placedSymbolArray.emplaceBack(labelAnchor.x, labelAnchor.y,
            glyphOffsetArrayStart, this.glyphOffsetArray.length - glyphOffsetArrayStart,
            lineStartIndex, lineLength, labelAnchor.segment,
            sizeVertex ? sizeVertex[0] : 0, sizeVertex ? sizeVertex[1] : 0,
            lineOffset[0], lineOffset[1],
            placementZoom, useVerticalMode);

        arrays.populatePaintArrays(featureProperties);
    }

    addToDebugBuffers(collisionTile: any) {
        const arrays = this.arrays.collisionBox;
        const layoutVertexArray = arrays.layoutVertexArray;
        const elementArray = arrays.elementArray;

        const angle = -collisionTile.angle;
        const yStretch = collisionTile.yStretch;

        for (const symbolInstance of this.symbolInstances) {
            symbolInstance.textCollisionFeature = {boxStartIndex: symbolInstance.textBoxStartIndex, boxEndIndex: symbolInstance.textBoxEndIndex};
            symbolInstance.iconCollisionFeature = {boxStartIndex: symbolInstance.iconBoxStartIndex, boxEndIndex: symbolInstance.iconBoxEndIndex};

            for (let i = 0; i < 2; i++) {
                const feature = symbolInstance[i === 0 ? 'textCollisionFeature' : 'iconCollisionFeature'];
                if (!feature) continue;

                for (let b = feature.boxStartIndex; b < feature.boxEndIndex; b++) {
                    const box = this.collisionBoxArray.get(b);
                    if (collisionTile.perspectiveRatio === 1 && box.maxScale < 1) {
                        // These boxes aren't used on unpitched maps
                        // See CollisionTile#insertCollisionFeature
                        continue;
                    }
                    const boxAnchorPoint = box.anchorPoint;

                    const tl = new Point(box.x1, box.y1 * yStretch)._rotate(angle);
                    const tr = new Point(box.x2, box.y1 * yStretch)._rotate(angle);
                    const bl = new Point(box.x1, box.y2 * yStretch)._rotate(angle);
                    const br = new Point(box.x2, box.y2 * yStretch)._rotate(angle);

                    const maxZoom = Math.max(0, Math.min(25, this.zoom + Math.log(box.maxScale) / Math.LN2));
                    const placementZoom = Math.max(0, Math.min(25, this.zoom + Math.log(box.placementScale) / Math.LN2));

                    const segment = arrays.prepareSegment(4);
                    const index = segment.vertexLength;

                    addCollisionBoxVertex(layoutVertexArray, boxAnchorPoint, symbolInstance.anchor, tl, maxZoom, placementZoom);
                    addCollisionBoxVertex(layoutVertexArray, boxAnchorPoint, symbolInstance.anchor, tr, maxZoom, placementZoom);
                    addCollisionBoxVertex(layoutVertexArray, boxAnchorPoint, symbolInstance.anchor, br, maxZoom, placementZoom);
                    addCollisionBoxVertex(layoutVertexArray, boxAnchorPoint, symbolInstance.anchor, bl, maxZoom, placementZoom);

                    elementArray.emplaceBack(index, index + 1);
                    elementArray.emplaceBack(index + 1, index + 2);
                    elementArray.emplaceBack(index + 2, index + 3);
                    elementArray.emplaceBack(index + 3, index);

                    segment.vertexLength += 4;
                    segment.primitiveLength += 4;
                }
            }
        }
    }

    /**
     * Add a single label & icon placement.
     *
     * Note that in the case of `symbol-placement: line`, the symbol instance's
     * array of glyph 'quads' may include multiple copies of each glyph,
     * corresponding to the different orientations it might take at different
     * zoom levels as the text goes around bends in the line.
     *
     * As such, each glyph quad includes a minzoom and maxzoom at which it
     * should be rendered.  This zoom range is calculated based on the 'layout'
     * {text,icon} size -- i.e. text/icon-size at `z: tile.zoom + 1`. If the
     * size is zoom-dependent, then the zoom range is adjusted at render time
     * to account for the difference.
     *
     * @private
     */
    addSymbolInstance(anchor: any, line: any, shapedTextOrientations: any, shapedIcon: any, layer: any, addToBuffers: any, collisionBoxArray: any, featureIndex: any, sourceLayerIndex: any, bucketIndex: any,
        textBoxScale: any, textPadding: any, textAlongLine: any, textOffset: any,
        iconBoxScale: any, iconPadding: any, iconAlongLine: any, iconOffset: any, globalProperties: any, featureProperties: any) {

        let textCollisionFeature, iconCollisionFeature;
        let iconQuads = [];
        let glyphQuads = [];
        for (const writingModeString in shapedTextOrientations) {
            const writingMode = parseInt(writingModeString, 10);
            if (!shapedTextOrientations[writingMode]) continue;
            glyphQuads = glyphQuads.concat(addToBuffers ?
                getGlyphQuads(anchor, shapedTextOrientations[writingMode],
                    layer, textAlongLine, globalProperties, featureProperties) :
                []);
            textCollisionFeature = new CollisionFeature(collisionBoxArray, line, anchor, featureIndex, sourceLayerIndex, bucketIndex, shapedTextOrientations[writingMode], textBoxScale, textPadding, textAlongLine, false);
        }

        const textBoxStartIndex = textCollisionFeature ? textCollisionFeature.boxStartIndex : this.collisionBoxArray.length;
        const textBoxEndIndex = textCollisionFeature ? textCollisionFeature.boxEndIndex : this.collisionBoxArray.length;

        if (shapedIcon) {
            iconQuads = addToBuffers ?
                getIconQuads(anchor, shapedIcon, layer,
                    iconAlongLine, shapedTextOrientations[WritingMode.horizontal],
                    globalProperties, featureProperties) :
                [];
            iconCollisionFeature = new CollisionFeature(collisionBoxArray, line, anchor, featureIndex, sourceLayerIndex, bucketIndex, shapedIcon, iconBoxScale, iconPadding, iconAlongLine, true);
        }

        const iconBoxStartIndex = iconCollisionFeature ? iconCollisionFeature.boxStartIndex : this.collisionBoxArray.length;
        const iconBoxEndIndex = iconCollisionFeature ? iconCollisionFeature.boxEndIndex : this.collisionBoxArray.length;

        if (textBoxEndIndex > SymbolBucket.MAX_INSTANCES) util.warnOnce("Too many symbols being rendered in a tile. See https://github.com/mapbox/mapbox-gl-js/issues/2907");
        if (iconBoxEndIndex > SymbolBucket.MAX_INSTANCES) util.warnOnce("Too many glyphs being rendered in a tile. See https://github.com/mapbox/mapbox-gl-js/issues/2907");

        const writingModes = (
            (shapedTextOrientations[WritingMode.vertical] ? WritingMode.vertical : 0) |
            (shapedTextOrientations[WritingMode.horizontal] ? WritingMode.horizontal : 0)
        );

        this.symbolInstances.push({
            textBoxStartIndex,
            textBoxEndIndex,
            iconBoxStartIndex,
            iconBoxEndIndex,
            glyphQuads,
            iconQuads,
            textOffset,
            iconOffset,
            anchor,
            line,
            featureIndex,
            featureProperties,
            writingModes
        });
    }
}

// For {text,icon}-size, get the bucket-level data that will be needed by
// the painter to set symbol-size-related uniforms
function getSizeData(tileZoom, layer, sizeProperty) {
    const sizeData = {};

    sizeData.isFeatureConstant = layer.isLayoutValueFeatureConstant(sizeProperty);
    sizeData.isZoomConstant = layer.isLayoutValueZoomConstant(sizeProperty);

    if (sizeData.isFeatureConstant) {
        sizeData.layoutSize = layer.getLayoutValue(sizeProperty, {zoom: tileZoom + 1});
    }

    // calculate covering zoom stops for zoom-dependent values
    if (!sizeData.isZoomConstant) {
        const levels = layer.getLayoutValueStopZoomLevels(sizeProperty);
        let lower = 0;
        while (lower < levels.length && levels[lower] <= tileZoom) lower++;
        lower = Math.max(0, lower - 1);
        let upper = lower;
        while (upper < levels.length && levels[upper] < tileZoom + 1) upper++;
        upper = Math.min(levels.length - 1, upper);

        sizeData.coveringZoomRange = [levels[lower], levels[upper]];
        if (layer.isLayoutValueFeatureConstant(sizeProperty)) {
            // for camera functions, also save off the function values
            // evaluated at the covering zoom levels
            sizeData.coveringStopValues = [
                layer.getLayoutValue(sizeProperty, {zoom: levels[lower]}),
                layer.getLayoutValue(sizeProperty, {zoom: levels[upper]})
            ];
        }

        // also store the function's base for use in calculating the
        // interpolation factor each frame
        sizeData.functionBase = layer.getLayoutProperty(sizeProperty).base;
        if (typeof sizeData.functionBase === 'undefined') {
            sizeData.functionBase = 1;
        }
        sizeData.functionType = layer.getLayoutProperty(sizeProperty).type ||
            'exponential';
    }

    return sizeData;
}

function getSizeVertexData(layer, tileZoom, stopZoomLevels, sizeProperty, featureProperties) {
    if (
        layer.isLayoutValueZoomConstant(sizeProperty) &&
        !layer.isLayoutValueFeatureConstant(sizeProperty)
    ) {
        // source function
        return [
            10 * layer.getLayoutValue(sizeProperty, {}, featureProperties)
        ];
    } else if (
        !layer.isLayoutValueZoomConstant(sizeProperty) &&
        !layer.isLayoutValueFeatureConstant(sizeProperty)
    ) {
        // composite function
        return [
            10 * layer.getLayoutValue(sizeProperty, {zoom: stopZoomLevels[0]}, featureProperties),
            10 * layer.getLayoutValue(sizeProperty, {zoom: stopZoomLevels[1]}, featureProperties)
        ];
    }
    // camera function or constant
    return null;
}

SymbolBucket.programInterfaces = symbolInterfaces;

// this constant is based on the size of StructArray indexes used in a symbol
// bucket--namely, iconBoxEndIndex and textBoxEndIndex
// eg the max valid UInt16 is 65,535
SymbolBucket.MAX_INSTANCES = 65535;

SymbolBucket.addDynamicAttributes = addDynamicAttributes;

module.exports = SymbolBucket;<|MERGE_RESOLUTION|>--- conflicted
+++ resolved
@@ -405,39 +405,6 @@
         let horizontalAlign = 0.5,
             verticalAlign = 0.5;
 
-<<<<<<< HEAD
-        
-=======
-        switch (layout['text-anchor']) {
-        case 'right':
-        case 'top-right':
-        case 'bottom-right':
-            horizontalAlign = 1;
-            break;
-        case 'left':
-        case 'top-left':
-        case 'bottom-left':
-            horizontalAlign = 0;
-            break;
-        }
-
-        switch (layout['text-anchor']) {
-        case 'bottom':
-        case 'bottom-right':
-        case 'bottom-left':
-            verticalAlign = 1;
-            break;
-        case 'top':
-        case 'top-right':
-        case 'top-left':
-            verticalAlign = 0;
-            break;
-        }
-
-        const justify =
-            layout['text-justify'] === 'right' ? 1 :
-            layout['text-justify'] === 'left' ? 0 : 0.5;
->>>>>>> f2766681
 
         const oneEm = 24;
         const lineHeight = layout['text-line-height'] * oneEm;
